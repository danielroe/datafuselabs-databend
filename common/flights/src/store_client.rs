--- conflicted
+++ resolved
@@ -5,21 +5,10 @@
 use std::convert::TryInto;
 use std::time::Duration;
 
-<<<<<<< HEAD
-use common_arrow::arrow::ipc::writer::IpcWriteOptions;
-use common_arrow::arrow::record_batch::RecordBatch;
-=======
->>>>>>> 8e328272
 use common_arrow::arrow_flight::flight_service_client::FlightServiceClient;
 use common_arrow::arrow_flight::Action;
 use common_arrow::arrow_flight::BasicAuth;
 use common_arrow::arrow_flight::HandshakeRequest;
-<<<<<<< HEAD
-use common_arrow::arrow_flight::Ticket;
-use common_datablocks::DataBlock;
-use common_datavalues::prelude::*;
-=======
->>>>>>> 8e328272
 use common_exception::ErrorCode;
 use futures::stream;
 use futures::StreamExt;
@@ -75,169 +64,6 @@
         self.timeout = timeout;
     }
 
-<<<<<<< HEAD
-    /// Create database call.
-    pub async fn create_database(
-        &mut self,
-        plan: CreateDatabasePlan,
-    ) -> anyhow::Result<CreateDatabaseActionResult> {
-        let action = StoreDoAction::CreateDatabase(CreateDatabaseAction { plan });
-        let rst = self.do_action(&action).await?;
-
-        if let StoreDoActionResult::CreateDatabase(rst) = rst {
-            return Ok(rst);
-        }
-        anyhow::bail!("invalid response")
-    }
-
-    pub async fn get_database(
-        &mut self,
-        db: &str,
-    ) -> common_exception::Result<GetDatabaseActionResult> {
-        let action = StoreDoAction::GetDatabase(GetDatabaseAction { db: db.to_string() });
-        let rst = self.do_action_err_code(&action).await?;
-
-        match rst {
-            StoreDoActionResult::GetDatabase(rst) => Ok(rst),
-            _ => Err(ErrorCode::UnknownException(
-                "result is not StoreDoActionResult::GetDatabase",
-            )),
-        }
-    }
-
-    /// Drop database call.
-    pub async fn drop_database(
-        &mut self,
-        plan: DropDatabasePlan,
-    ) -> anyhow::Result<DropDatabaseActionResult> {
-        let action = StoreDoAction::DropDatabase(DropDatabaseAction { plan });
-        let rst = self.do_action(&action).await?;
-
-        if let StoreDoActionResult::DropDatabase(rst) = rst {
-            return Ok(rst);
-        }
-        anyhow::bail!("invalid response")
-    }
-
-    /// Create table call.
-    pub async fn create_table(
-        &mut self,
-        plan: CreateTablePlan,
-    ) -> anyhow::Result<CreateTableActionResult> {
-        let action = StoreDoAction::CreateTable(CreateTableAction { plan });
-        let rst = self.do_action(&action).await?;
-
-        if let StoreDoActionResult::CreateTable(rst) = rst {
-            return Ok(rst);
-        }
-        anyhow::bail!("invalid response")
-    }
-
-    /// Drop table call.
-    pub async fn drop_table(
-        &mut self,
-        plan: DropTablePlan,
-    ) -> anyhow::Result<DropTableActionResult> {
-        let action = StoreDoAction::DropTable(DropTableAction { plan });
-        let rst = self.do_action(&action).await?;
-
-        if let StoreDoActionResult::DropTable(rst) = rst {
-            return Ok(rst);
-        }
-        anyhow::bail!("invalid response")
-    }
-
-    /// Get table.
-    pub async fn get_table(
-        &mut self,
-        db: String,
-        table: String,
-    ) -> anyhow::Result<GetTableActionResult> {
-        let action = StoreDoAction::GetTable(GetTableAction { db, table });
-        let rst = self.do_action(&action).await?;
-
-        if let StoreDoActionResult::GetTable(rst) = rst {
-            return Ok(rst);
-        }
-        anyhow::bail!("invalid response")
-    }
-
-    pub async fn scan_partition(
-        &mut self,
-        db_name: String,
-        tbl_name: String,
-        scan_plan: &ScanPlan,
-    ) -> anyhow::Result<ScanPartitionResult> {
-        let mut plan = scan_plan.clone();
-        plan.schema_name = format!("{}/{}", db_name, tbl_name);
-        let action = StoreDoAction::ScanPartition(ScanPartitionAction { scan_plan: plan });
-        let rst = self.do_action(&action).await?;
-
-        if let StoreDoActionResult::ScanPartition(rst) = rst {
-            return Ok(rst);
-        }
-        anyhow::bail!("invalid response")
-    }
-
-    /// Get partition.
-    pub async fn read_partition(
-        &mut self,
-        schema: DataSchemaRef,
-        read_action: &ReadAction,
-    ) -> anyhow::Result<SendableDataBlockStream> {
-        let cmd = StoreDoGet::Read(read_action.clone());
-        let mut req = tonic::Request::<Ticket>::from(&cmd);
-        req.set_timeout(self.timeout);
-        let res = self.client.do_get(req).await?.into_inner();
-        let res_stream = res.map(move |item| {
-            item.map_err(|status| ErrorCode::TokioError(status.to_string()))
-                .and_then(|item| {
-                    let arrow_schema = schema.to_arrow();
-                    flight_data_to_arrow_batch(&item, Arc::new(arrow_schema), &[])
-                        .map_err(ErrorCode::from)
-                })
-                .and_then(DataBlock::try_from)
-        });
-        Ok(Box::pin(res_stream))
-    }
-
-    pub async fn upsert_kv(
-        &mut self,
-        key: &str,
-        seq: Option<u64>,
-        value: Vec<u8>,
-    ) -> common_exception::Result<UpsertKVActionResult> {
-        let action = StoreDoAction::UpsertKV(UpsertKVAction {
-            key: key.to_string(),
-            seq,
-            value,
-        });
-        let rst = self.do_action_err_code(&action).await?;
-
-        match rst {
-            StoreDoActionResult::UpsertKV(rst) => Ok(rst),
-            _ => Err(ErrorCode::UnknownException(
-                "result is not StoreDoActionResult::UpsertKV",
-            )),
-        }
-    }
-
-    pub async fn get_kv(&mut self, key: &str) -> common_exception::Result<GetKVActionResult> {
-        let action = StoreDoAction::GetKV(GetKVAction {
-            key: key.to_string(),
-        });
-        let rst = self.do_action_err_code(&action).await?;
-
-        match rst {
-            StoreDoActionResult::GetKV(rst) => Ok(rst),
-            _ => Err(ErrorCode::UnknownException(
-                "result is not StoreDoActionResult::GetKV",
-            )),
-        }
-    }
-
-=======
->>>>>>> 8e328272
     /// Handshake.
     async fn handshake(
         client: &mut FlightServiceClient<Channel>,
@@ -292,58 +118,6 @@
         }
     }
 
-<<<<<<< HEAD
-    /// Appends data partitions to specified table
-    pub async fn append_data(
-        &mut self,
-        db_name: String,
-        tbl_name: String,
-        scheme_ref: DataSchemaRef,
-        mut block_stream: BlockStream,
-    ) -> anyhow::Result<AppendResult> {
-        let ipc_write_opt = IpcWriteOptions::default();
-        let arrow_schema = Arc::new(scheme_ref.to_arrow());
-        let flight_schema = flight_data_from_arrow_schema(&arrow_schema, &ipc_write_opt);
-        let (mut tx, flight_stream) = futures::channel::mpsc::channel(100);
-
-        tx.send(flight_schema).await?;
-
-        tokio::spawn(async move {
-            while let Some(block) = block_stream.next().await {
-                info!("next data block");
-                match RecordBatch::try_from(block) {
-                    Ok(batch) => {
-                        if let Err(_e) = tx
-                            .send(flight_data_from_arrow_batch(&batch, &ipc_write_opt).1)
-                            .await
-                        {
-                            log::error!("failed to send flight-data to downstream, breaking out");
-                            break;
-                        }
-                    }
-                    Err(e) => {
-                        log::error!(
-                            "failed to convert DataBlock to RecordBatch , breaking out, {:?}",
-                            e
-                        );
-                        break;
-                    }
-                }
-            }
-        });
-
-        let mut req = Request::new(flight_stream);
-        let meta = req.metadata_mut();
-        store_do_put::set_do_put_meta(meta, &db_name, &tbl_name);
-
-        let res = self.client.do_put(req).await?;
-
-        use anyhow::Context;
-        let put_result = res.into_inner().next().await.context("empty response")??;
-        let vec = serde_json::from_slice(&put_result.app_metadata)?;
-        Ok(vec)
-    }
-=======
     //    pub async fn add_user(
     //        &mut self,
     //        username: impl Into<String>,
@@ -412,5 +186,4 @@
     //        let rst = self.do_action(&action).await?;
     //        match_action_res!(StoreDoActionResult::GetUserInfo, rst)
     //    }
->>>>>>> 8e328272
 }