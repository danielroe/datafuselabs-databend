// Copyright 2020-2021 The Datafuse Authors.
//
// SPDX-License-Identifier: Apache-2.0.

use std::fmt;

use common_arrow::arrow::array::Int64Array;
use common_arrow::arrow::compute;
use common_datavalues::DataColumnarValue;
use common_datavalues::DataSchema;
use common_datavalues::DataType;
use common_datavalues::UInt64Array;
use common_exception::ErrorCodes;
use common_exception::Result;

use crate::IFunction;

#[derive(Clone)]
pub struct SubstringFunction {
    display_name: String
}

impl SubstringFunction {
    pub fn try_create(display_name: &str) -> Result<Box<dyn IFunction>> {
        Ok(Box::new(SubstringFunction {
            display_name: display_name.to_string()
        }))
    }
}

impl IFunction for SubstringFunction {
    fn name(&self) -> &str {
        "substring"
    }

    fn return_type(&self, _args: &[DataType]) -> Result<DataType> {
        Ok(DataType::Utf8)
    }

    fn nullable(&self, _input_schema: &DataSchema) -> Result<bool> {
        Ok(false)
    }

<<<<<<< HEAD
    fn eval(&self, columns: &[DataColumnarValue], _input_rows: usize) -> Result<DataColumnarValue> {
        // TODO: make this function support column value as arguments rather than literal
        let from = match columns[1].data_type() {
            DataType::UInt64 => Ok(columns[1]
                .to_array()
                .unwrap()
                .as_any()
                .downcast_ref::<UInt64Array>()
                .unwrap()
                .value(0) as i64
                - 1),

            DataType::Int64 => Ok(columns[1]
                .to_array()
                .unwrap()
                .as_any()
                .downcast_ref::<Int64Array>()
                .unwrap()
                .value(0)
                - 1),

            other => Err(ErrorCodes::BadArguments(format!(
                "Unsupport datatype {:?} as argument",
                other
            )))
        }?;

        let mut end = None;
        if columns.len() >= 3 {
            match columns[2].data_type() {
                DataType::UInt64 => {
                    end = Some(
                        columns[2]
                            .to_array()
                            .unwrap()
                            .as_any()
                            .downcast_ref::<UInt64Array>()
                            .unwrap()
                            .value(0)
                    );
=======
    fn eval(&self, block: &DataBlock) -> Result<DataColumnarValue> {
        let value = self.expr.eval(block)?;
        let from = self.from.eval(block)?;
        let mut from_scalar = 0_i64;
        if let DataColumnarValue::Scalar(from) = from {
            match from {
                DataValue::Int64(Some(from)) => {
                    if from >= 1 {
                        from_scalar = from - 1;
                    } else {
                        from_scalar = from
                    }
                }
                DataValue::UInt64(Some(from)) => {
                    from_scalar = (from as i64) - 1;
>>>>>>> 8563bfd4
                }

                DataType::Int64 => {
                    end = Some(
                        columns[2]
                            .to_array()
                            .unwrap()
                            .as_any()
                            .downcast_ref::<Int64Array>()
                            .unwrap()
                            .value(0) as u64
                    );
                }

                other => {
                    return Err(ErrorCodes::BadArguments(format!(
                        "Unsupport datatype {:?} as argument",
                        other
                    )))
                }
            }
        }

        let value = columns[0].to_array()?;
        Ok(DataColumnarValue::Array(
            compute::kernels::substring::substring(value.as_ref(), from, &end)?
        ))
    }
}

impl fmt::Display for SubstringFunction {
    fn fmt(&self, f: &mut fmt::Formatter) -> fmt::Result {
        write!(f, "SUBSTRING")
    }
}<|MERGE_RESOLUTION|>--- conflicted
+++ resolved
@@ -41,18 +41,16 @@
         Ok(false)
     }
 
-<<<<<<< HEAD
     fn eval(&self, columns: &[DataColumnarValue], _input_rows: usize) -> Result<DataColumnarValue> {
         // TODO: make this function support column value as arguments rather than literal
-        let from = match columns[1].data_type() {
+        let mut from = match columns[1].data_type() {
             DataType::UInt64 => Ok(columns[1]
                 .to_array()
                 .unwrap()
                 .as_any()
                 .downcast_ref::<UInt64Array>()
                 .unwrap()
-                .value(0) as i64
-                - 1),
+                .value(0) as i64),
 
             DataType::Int64 => Ok(columns[1]
                 .to_array()
@@ -60,14 +58,17 @@
                 .as_any()
                 .downcast_ref::<Int64Array>()
                 .unwrap()
-                .value(0)
-                - 1),
+                .value(0)),
 
             other => Err(ErrorCodes::BadArguments(format!(
                 "Unsupport datatype {:?} as argument",
                 other
             )))
         }?;
+
+        if from >= 1 {
+            from = from - 1;
+        }
 
         let mut end = None;
         if columns.len() >= 3 {
@@ -82,23 +83,6 @@
                             .unwrap()
                             .value(0)
                     );
-=======
-    fn eval(&self, block: &DataBlock) -> Result<DataColumnarValue> {
-        let value = self.expr.eval(block)?;
-        let from = self.from.eval(block)?;
-        let mut from_scalar = 0_i64;
-        if let DataColumnarValue::Scalar(from) = from {
-            match from {
-                DataValue::Int64(Some(from)) => {
-                    if from >= 1 {
-                        from_scalar = from - 1;
-                    } else {
-                        from_scalar = from
-                    }
-                }
-                DataValue::UInt64(Some(from)) => {
-                    from_scalar = (from as i64) - 1;
->>>>>>> 8563bfd4
                 }
 
                 DataType::Int64 => {
