--- conflicted
+++ resolved
@@ -114,17 +114,11 @@
             return Ok(None);
         }
 
-<<<<<<< HEAD
-        let fields = self.arrow_table_schema.fields();
-        let row_grp = &metadata.row_groups[self.current_row_group];
-        let cols = self
-            .builder
-=======
         let fields = &self.arrow_table_schema.fields;
 
         let row_group = &metadata.row_groups[self.current_row_group];
         let fields_to_read: Vec<&Field> = self
->>>>>>> 3c54a841
+            .builder
             .projection
             .clone()
             .into_iter()
@@ -145,12 +139,8 @@
             Some(chunk) => chunk.map_err(|e| ErrorCode::ParquetError(e.to_string()))?,
         };
 
-        let block = DataBlock::from_chunk(&self.block_schema, &chunk)?;
+        let block = DataBlock::from_chunk(&self.builder.schema, &chunk)?;
         self.current_row_group += 1;
-<<<<<<< HEAD
-        let block = DataBlock::create(self.builder.schema.clone(), data_cols);
-=======
->>>>>>> 3c54a841
         Ok(Some(block))
     }
 }