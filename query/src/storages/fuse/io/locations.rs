--- conflicted
+++ resolved
@@ -19,20 +19,6 @@
 use crate::storages::fuse::constants::FUSE_TBL_SEGMENT_PREFIX;
 use crate::storages::fuse::constants::FUSE_TBL_SNAPSHOT_PREFIX;
 
-<<<<<<< HEAD
-pub fn gen_block_location() -> String {
-    let part_uuid = Uuid::new_v4().to_simple().to_string() + ".parquet";
-    format!("{}/{}", FUSE_TBL_BLOCK_PREFIX, part_uuid)
-}
-
-pub fn gen_segment_info_location() -> String {
-    let segment_uuid = Uuid::new_v4().to_simple().to_string();
-    format!("{}/{}", FUSE_TBL_SEGMENT_PREFIX, segment_uuid)
-}
-
-pub fn snapshot_location(id: &Uuid) -> String {
-    format!("{}/{}", FUSE_TBL_SNAPSHOT_PREFIX, id.to_simple())
-=======
 #[derive(Clone)]
 pub struct TableMetaLocationGenerator {
     prefix: String,
@@ -48,12 +34,12 @@
     }
 
     pub fn gen_block_location(&self) -> String {
-        let part_uuid = Uuid::new_v4().simple().to_string() + ".parquet";
+        let part_uuid = Uuid::new_v4().to_simple().to_string() + ".parquet";
         format!("{}/{}/{}", &self.prefix, FUSE_TBL_BLOCK_PREFIX, part_uuid)
     }
 
     pub fn gen_segment_info_location(&self) -> String {
-        let segment_uuid = Uuid::new_v4().simple().to_string();
+        let segment_uuid = Uuid::new_v4().to_simple().to_string();
         format!(
             "{}/{}/{}",
             &self.prefix, FUSE_TBL_SEGMENT_PREFIX, segment_uuid
@@ -65,8 +51,7 @@
             "{}/{}/{}",
             &self.prefix,
             FUSE_TBL_SNAPSHOT_PREFIX,
-            id.simple()
+            id.to_simple()
         )
     }
->>>>>>> f76e4756
 }