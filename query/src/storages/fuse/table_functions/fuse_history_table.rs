--- conflicted
+++ resolved
@@ -91,40 +91,6 @@
         }))
     }
 
-<<<<<<< HEAD
-    fn string_value(expr: &Expression) -> Result<String> {
-        if let Expression::Literal { value, .. } = expr {
-            String::from_utf8(value.as_string()?)
-                .map_err(|e| ErrorCode::BadArguments(format!("invalid string. {}", e)))
-        } else {
-            Err(ErrorCode::BadArguments(format!(
-                "expecting string literal, but got {:?}",
-                expr
-            )))
-        }
-    }
-
-    fn string_literal(val: &str) -> Expression {
-        Expression::create_literal(DataValue::String(Some(val.as_bytes().to_vec())))
-    }
-
-    async fn read_snapshots(
-        da: &dyn DataAccessor,
-        mut location: Option<String>,
-        ctx: Arc<QueryContext>,
-    ) -> Result<Vec<TableSnapshot>> {
-        let mut snapshots = vec![];
-        while let Some(loc) = &location {
-            let snapshot: TableSnapshot = read_obj(da, loc, ctx.get_table_cache()).await?;
-            let prev = snapshot.prev_snapshot_id;
-            snapshots.push(snapshot);
-            location = prev.map(|id| snapshot_location(id.to_simple().to_string().as_str()));
-        }
-        Ok(snapshots)
-    }
-
-=======
->>>>>>> 6da032f7
     fn snapshots_to_block(&self, snapshots: Vec<TableSnapshot>) -> DataBlock {
         let len = snapshots.len();
         let mut snapshot_ids: Vec<Vec<u8>> = Vec::with_capacity(len);
@@ -197,34 +163,15 @@
         }
 
         let tbl_info = tbl.get_table_info();
-<<<<<<< HEAD
-        match tbl_info.meta.options.get(TBL_OPT_KEY_SNAPSHOT_LOC) {
-            Some(loc) => {
-                let da = ctx.get_data_accessor()?;
-                let snapshots = Self::read_snapshots(da.as_ref(), Some(loc.clone()), ctx).await?;
-                let block = self.snapshots_to_block(snapshots);
-                Ok::<_, ErrorCode>(vec![block])
-            }
-            None => Ok(vec![]),
-        }
-        .map(|blocks| {
-            Box::pin(DataBlockStream::create(
-                self.table_info.schema(),
-                None,
-                blocks,
-            )) as SendableDataBlockStream
-        })
-=======
         let location = tbl_info.meta.options.get(TBL_OPT_KEY_SNAPSHOT_LOC);
         let da = ctx.get_data_accessor()?;
-        let snapshots = snapshot_history(da.as_ref(), location).await?;
+        let snapshots = snapshot_history(da.as_ref(), location, ctx).await?;
         let blocks = vec![self.snapshots_to_block(snapshots)];
         Ok(Box::pin(DataBlockStream::create(
             self.table_info.schema(),
             None,
             blocks,
         )))
->>>>>>> 6da032f7
     }
 }
 
