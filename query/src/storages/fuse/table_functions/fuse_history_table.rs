//  Copyright 2021 Datafuse Labs.
//
//  Licensed under the Apache License, Version 2.0 (the "License");
//  you may not use this file except in compliance with the License.
//  You may obtain a copy of the License at
//
//      http://www.apache.org/licenses/LICENSE-2.0
//
//  Unless required by applicable law or agreed to in writing, software
//  distributed under the License is distributed on an "AS IS" BASIS,
//  WITHOUT WARRANTIES OR CONDITIONS OF ANY KIND, either express or implied.
//  See the License for the specific language governing permissions and
//  limitations under the License.
//

use std::any::Any;
use std::sync::Arc;

use common_datablocks::DataBlock;
use common_datavalues::prelude::*;
use common_exception::ErrorCode;
use common_exception::Result;
use common_meta_types::TableIdent;
use common_meta_types::TableInfo;
use common_meta_types::TableMeta;
use common_planners::Expression;
use common_planners::ReadDataSourcePlan;
use common_streams::DataBlockStream;
use common_streams::SendableDataBlockStream;

use crate::catalogs::Catalog;
use crate::sessions::QueryContext;
use crate::storages::fuse::io::MetaReaders;
use crate::storages::fuse::meta::TableSnapshot;
use crate::storages::fuse::table_functions::table_arg_util::parse_func_history_args;
use crate::storages::fuse::table_functions::table_arg_util::string_literal;
use crate::storages::fuse::FuseTable;
<<<<<<< HEAD
use crate::storages::fuse::TBL_OPT_SNAPSHOT_LOC;
=======
use crate::storages::fuse::FUSE_OPT_KEY_SNAPSHOT_LOC;
>>>>>>> f76e4756
use crate::storages::Table;
use crate::table_functions::TableArgs;
use crate::table_functions::TableFunction;

pub const FUSE_FUNC_HIST: &str = "fuse_history";

pub struct FuseHistoryTable {
    table_info: TableInfo,
    arg_database_name: String,
    arg_table_name: String,
}

impl FuseHistoryTable {
    pub fn create(
        database_name: &str,
        table_func_name: &str,
        table_id: u64,
        table_args: TableArgs,
    ) -> Result<Arc<dyn TableFunction>> {
        let schema = DataSchemaRefExt::create(vec![
            DataField::new("snapshot_id", Vu8::to_data_type()),
            DataField::new_nullable("prev_snapshot_id", Vu8::to_data_type()),
            DataField::new_nullable("prev_snapshot_format", u64::to_data_type()),
            DataField::new("segment_count", u64::to_data_type()),
            DataField::new("block_count", u64::to_data_type()),
            DataField::new("row_count", u64::to_data_type()),
            DataField::new("bytes_uncompressed", u64::to_data_type()),
            DataField::new("bytes_compressed", u64::to_data_type()),
        ]);

        let (arg_database_name, arg_table_name) = parse_func_history_args(&table_args)?;

        let engine = FUSE_FUNC_HIST.to_owned();

        let table_info = TableInfo {
            ident: TableIdent::new(table_id, 0),
            desc: format!("'{}'.'{}'", database_name, table_func_name),
            name: table_func_name.to_string(),
            meta: TableMeta {
                schema,
                engine,
                ..Default::default()
            },
        };

        Ok(Arc::new(FuseHistoryTable {
            table_info,
            arg_database_name,
            arg_table_name,
        }))
    }

    fn snapshots_to_block(&self, snapshots: Vec<Arc<TableSnapshot>>) -> DataBlock {
        let len = snapshots.len();
        let mut snapshot_ids: Vec<Vec<u8>> = Vec::with_capacity(len);
        let mut prev_snapshot_ids: Vec<Option<Vec<u8>>> = Vec::with_capacity(len);
        let mut segment_count: Vec<u64> = Vec::with_capacity(len);
        let mut block_count: Vec<u64> = Vec::with_capacity(len);
        let mut row_count: Vec<u64> = Vec::with_capacity(len);
        let mut compressed: Vec<u64> = Vec::with_capacity(len);
        let mut uncompressed: Vec<u64> = Vec::with_capacity(len);
        for s in snapshots {
            snapshot_ids.push(s.snapshot_id.simple().to_string().into_bytes());
            prev_snapshot_ids.push(
                s.prev_snapshot_id
                    .map(|(id, _v)| id.simple().to_string().into_bytes()),
            );
            segment_count.push(s.segments.len() as u64);
            block_count.push(s.summary.block_count);
            row_count.push(s.summary.row_count);
            compressed.push(s.summary.compressed_byte_size);
            uncompressed.push(s.summary.uncompressed_byte_size);
        }

        DataBlock::create(self.table_info.schema(), vec![
            Series::from_data(snapshot_ids),
            Series::from_data(prev_snapshot_ids),
            Series::from_data(segment_count),
            Series::from_data(block_count),
            Series::from_data(row_count),
            Series::from_data(uncompressed),
            Series::from_data(compressed),
        ])
    }
}

#[async_trait::async_trait]
impl Table for FuseHistoryTable {
    fn as_any(&self) -> &dyn Any {
        self
    }

    fn get_table_info(&self) -> &TableInfo {
        &self.table_info
    }

    fn table_args(&self) -> Option<Vec<Expression>> {
        Some(vec![
            string_literal(self.arg_database_name.as_str()),
            string_literal(self.arg_table_name.as_str()),
        ])
    }

    async fn read(
        &self,
        ctx: Arc<QueryContext>,
        _plan: &ReadDataSourcePlan,
    ) -> Result<SendableDataBlockStream> {
        let tenant_id = ctx.get_tenant();
        let tbl = ctx
            .get_catalog()
            .get_table(
                tenant_id.as_str(),
                self.arg_database_name.as_str(),
                self.arg_table_name.as_str(),
            )
            .await?;

<<<<<<< HEAD
        // TODO proper exception
        let fuse_tbl = tbl
            .as_ref()
            .as_any()
            .downcast_ref::<FuseTable>()
            .ok_or_else(|| {
                ErrorCode::BadArguments(format!(
                    "expecting fuse table, but got table of engine type: {}",
                    tbl.get_table_info().meta.engine
                ))
            })?;

        let tbl_info = tbl.get_table_info();
        let location = tbl_info.meta.options.get(TBL_OPT_SNAPSHOT_LOC);
        let format_version = fuse_tbl.snapshot_format_version()?;
        let reader = MetaReaders::table_snapshot_reader(ctx.as_ref());
        let snapshots = reader
            .read_snapshot_history(location, format_version)
=======
        let tbl = tbl.as_any().downcast_ref::<FuseTable>().ok_or_else(|| {
            ErrorCode::BadArguments(format!(
                "expecting fuse table, but got table of engine type: {}",
                tbl.get_table_info().meta.engine
            ))
        })?;

        let tbl_info = tbl.get_table_info();
        let location = tbl_info.meta.options.get(FUSE_OPT_KEY_SNAPSHOT_LOC);
        let reader = MetaReaders::table_snapshot_reader(ctx.as_ref());
        let snapshots = reader
            .read_snapshot_history(location, tbl.meta_locations().clone())
>>>>>>> f76e4756
            .await?;
        let blocks = vec![self.snapshots_to_block(snapshots)];
        Ok(Box::pin(DataBlockStream::create(
            self.table_info.schema(),
            None,
            blocks,
        )))
    }
}

impl TableFunction for FuseHistoryTable {
    fn function_name(&self) -> &str {
        self.name()
    }

    fn as_table<'a>(self: Arc<Self>) -> Arc<dyn Table + 'a>
    where Self: 'a {
        self
    }
}<|MERGE_RESOLUTION|>--- conflicted
+++ resolved
@@ -35,11 +35,7 @@
 use crate::storages::fuse::table_functions::table_arg_util::parse_func_history_args;
 use crate::storages::fuse::table_functions::table_arg_util::string_literal;
 use crate::storages::fuse::FuseTable;
-<<<<<<< HEAD
-use crate::storages::fuse::TBL_OPT_SNAPSHOT_LOC;
-=======
 use crate::storages::fuse::FUSE_OPT_KEY_SNAPSHOT_LOC;
->>>>>>> f76e4756
 use crate::storages::Table;
 use crate::table_functions::TableArgs;
 use crate::table_functions::TableFunction;
@@ -158,26 +154,6 @@
             )
             .await?;
 
-<<<<<<< HEAD
-        // TODO proper exception
-        let fuse_tbl = tbl
-            .as_ref()
-            .as_any()
-            .downcast_ref::<FuseTable>()
-            .ok_or_else(|| {
-                ErrorCode::BadArguments(format!(
-                    "expecting fuse table, but got table of engine type: {}",
-                    tbl.get_table_info().meta.engine
-                ))
-            })?;
-
-        let tbl_info = tbl.get_table_info();
-        let location = tbl_info.meta.options.get(TBL_OPT_SNAPSHOT_LOC);
-        let format_version = fuse_tbl.snapshot_format_version()?;
-        let reader = MetaReaders::table_snapshot_reader(ctx.as_ref());
-        let snapshots = reader
-            .read_snapshot_history(location, format_version)
-=======
         let tbl = tbl.as_any().downcast_ref::<FuseTable>().ok_or_else(|| {
             ErrorCode::BadArguments(format!(
                 "expecting fuse table, but got table of engine type: {}",
@@ -186,11 +162,11 @@
         })?;
 
         let tbl_info = tbl.get_table_info();
-        let location = tbl_info.meta.options.get(FUSE_OPT_KEY_SNAPSHOT_LOC);
+        let location = tbl_info.meta.options.get(TBL_OPT_SNAPSHOT_LOC);
+        let format_version = fuse_tbl.snapshot_format_version()?;
         let reader = MetaReaders::table_snapshot_reader(ctx.as_ref());
         let snapshots = reader
-            .read_snapshot_history(location, tbl.meta_locations().clone())
->>>>>>> f76e4756
+            .read_snapshot_history(location, format_version)
             .await?;
         let blocks = vec![self.snapshots_to_block(snapshots)];
         Ok(Box::pin(DataBlockStream::create(
