--- conflicted
+++ resolved
@@ -67,11 +67,7 @@
     Column(T::Column),
 }
 
-<<<<<<< HEAD
-#[derive(Debug, Clone, PartialEq, Eq, Default, EnumAsInner, Serialize, Deserialize)]
-=======
 #[derive(Debug, Clone, Default, EnumAsInner, Serialize, Deserialize)]
->>>>>>> af01f42b
 pub enum Scalar {
     #[default]
     Null,
