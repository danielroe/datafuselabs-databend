// Copyright 2021 Datafuse Labs.
//
// Licensed under the Apache License, Version 2.0 (the "License");
// you may not use this file except in compliance with the License.
// You may obtain a copy of the License at
//
//     http://www.apache.org/licenses/LICENSE-2.0
//
// Unless required by applicable law or agreed to in writing, software
// distributed under the License is distributed on an "AS IS" BASIS,
// WITHOUT WARRANTIES OR CONDITIONS OF ANY KIND, either express or implied.
// See the License for the specific language governing permissions and
// limitations under the License.

use std::sync::Arc;

use bstr::ByteSlice;
<<<<<<< HEAD
=======
use common_datablocks::DataBlock;
use common_datavalues::DataSchema;
use common_datavalues::DataSchemaRef;
>>>>>>> 38d56645
use common_exception::ErrorCode;
use common_exception::Result;
use common_expression::Chunk;
use common_expression::Column;
use common_expression::DataSchema;
use common_expression::DataSchemaRef;
use common_expression::TypeSerializer;
use common_formats::field_encoder::FieldEncoderRowBased;
use common_formats::field_encoder::FieldEncoderValues;
use common_io::prelude::FormatSettings;
use serde_json::Value as JsonValue;

#[derive(Debug, Clone)]
pub struct JsonBlock {
    pub(crate) data: Vec<Vec<JsonValue>>,
    pub(crate) schema: DataSchemaRef,
}

pub type JsonBlockRef = Arc<JsonBlock>;

<<<<<<< HEAD
pub fn block_to_json_value_columns(
    chunk: &Chunk,
    format: &FormatSettings,
) -> Result<Vec<Vec<JsonValue>>> {
    if chunk.is_empty() {
        return Ok(vec![]);
    }
    let mut col_table = Vec::new();
    let columns_size = chunk.num_columns();
    for col_index in 0..columns_size {
        let (value, data_type) = chunk.column(col_index);
        let column = value.into_column()?;
        let serializer = data_type.create_serializer(column)?;
        col_table.push(serializer.serialize_json_values(format).map_err(|e| {
            ErrorCode::Internal(format!(
                "fail to serialize filed {} error = {}",
                col_index, e
            ))
        })?);
    }
    Ok(col_table)
}

=======
>>>>>>> 38d56645
pub fn block_to_json_value(
    chunk: &Chunk,
    format: &FormatSettings,
<<<<<<< HEAD
    string_fields: bool,
) -> Result<Vec<Vec<JsonValue>>> {
    if string_fields {
        block_to_json_value_string_fields(chunk, format)
    } else {
        block_to_json_value_ast(chunk, format)
    }
}

fn block_to_json_value_ast(chunk: &Chunk, format: &FormatSettings) -> Result<Vec<Vec<JsonValue>>> {
    let cols = block_to_json_value_columns(chunk, format)?;
    Ok(transpose(cols))
}

fn block_to_json_value_string_fields(
    chunk: &Chunk,
    format: &FormatSettings,
=======
>>>>>>> 38d56645
) -> Result<Vec<Vec<JsonValue>>> {
    if chunk.is_empty() {
        return Ok(vec![]);
    }
    let rows_size = chunk.num_rows();
    let columns: Vec<Column> = chunk
        .convert_to_full()
        .columns()
        .iter()
        .map(|(val, _)| val.clone().into_column().unwrap())
        .collect();

    let mut res = Vec::new();
    let encoder = FieldEncoderValues::create_for_handler(format.timezone);
    let mut buf = vec![];
    for row_index in 0..rows_size {
        let mut row: Vec<JsonValue> = Vec::with_capacity(chunk.num_columns());
        for column in columns.iter() {
            buf.clear();
            encoder.write_field(column, row_index, &mut buf, true);
            row.push(serde_json::to_value(
                buf.to_str()
                    .map_err(|e| ErrorCode::BadBytes(format!("{}", e)))?,
            )?);
        }
        res.push(row)
    }
    Ok(res)
}

impl JsonBlock {
    pub fn empty() -> Self {
        Self {
            data: vec![],
            schema: Arc::new(DataSchema::empty()),
        }
    }

<<<<<<< HEAD
    pub fn new(
        schema: DataSchemaRef,
        chunk: &Chunk,
        format: &FormatSettings,
        string_fields: bool,
    ) -> Result<Self> {
        Ok(JsonBlock {
            data: block_to_json_value(chunk, format, string_fields)?,
            schema: schema.clone(),
=======
    pub fn new(block: &DataBlock, format: &FormatSettings) -> Result<Self> {
        Ok(JsonBlock {
            data: block_to_json_value(block, format)?,
            schema: block.schema().clone(),
>>>>>>> 38d56645
        })
    }

    pub fn concat(blocks: Vec<JsonBlock>) -> Self {
        if blocks.is_empty() {
            return Self::empty();
        }
        let schema = blocks[0].schema.clone();
        let results = blocks.into_iter().map(|b| b.data).collect::<Vec<_>>();
        let data = results.concat();
        Self { data, schema }
    }

    pub fn num_rows(&self) -> usize {
        self.data.len()
    }

    pub fn is_empty(&self) -> bool {
        self.data.is_empty()
    }

    pub fn data(&self) -> &Vec<Vec<JsonValue>> {
        &self.data
    }

    pub fn schema(&self) -> &DataSchemaRef {
        &self.schema
    }
}

impl From<JsonBlock> for Vec<Vec<JsonValue>> {
    fn from(block: JsonBlock) -> Self {
        block.data
    }
}<|MERGE_RESOLUTION|>--- conflicted
+++ resolved
@@ -15,12 +15,6 @@
 use std::sync::Arc;
 
 use bstr::ByteSlice;
-<<<<<<< HEAD
-=======
-use common_datablocks::DataBlock;
-use common_datavalues::DataSchema;
-use common_datavalues::DataSchemaRef;
->>>>>>> 38d56645
 use common_exception::ErrorCode;
 use common_exception::Result;
 use common_expression::Chunk;
@@ -41,55 +35,9 @@
 
 pub type JsonBlockRef = Arc<JsonBlock>;
 
-<<<<<<< HEAD
-pub fn block_to_json_value_columns(
-    chunk: &Chunk,
-    format: &FormatSettings,
-) -> Result<Vec<Vec<JsonValue>>> {
-    if chunk.is_empty() {
-        return Ok(vec![]);
-    }
-    let mut col_table = Vec::new();
-    let columns_size = chunk.num_columns();
-    for col_index in 0..columns_size {
-        let (value, data_type) = chunk.column(col_index);
-        let column = value.into_column()?;
-        let serializer = data_type.create_serializer(column)?;
-        col_table.push(serializer.serialize_json_values(format).map_err(|e| {
-            ErrorCode::Internal(format!(
-                "fail to serialize filed {} error = {}",
-                col_index, e
-            ))
-        })?);
-    }
-    Ok(col_table)
-}
-
-=======
->>>>>>> 38d56645
 pub fn block_to_json_value(
     chunk: &Chunk,
     format: &FormatSettings,
-<<<<<<< HEAD
-    string_fields: bool,
-) -> Result<Vec<Vec<JsonValue>>> {
-    if string_fields {
-        block_to_json_value_string_fields(chunk, format)
-    } else {
-        block_to_json_value_ast(chunk, format)
-    }
-}
-
-fn block_to_json_value_ast(chunk: &Chunk, format: &FormatSettings) -> Result<Vec<Vec<JsonValue>>> {
-    let cols = block_to_json_value_columns(chunk, format)?;
-    Ok(transpose(cols))
-}
-
-fn block_to_json_value_string_fields(
-    chunk: &Chunk,
-    format: &FormatSettings,
-=======
->>>>>>> 38d56645
 ) -> Result<Vec<Vec<JsonValue>>> {
     if chunk.is_empty() {
         return Ok(vec![]);
@@ -128,22 +76,14 @@
         }
     }
 
-<<<<<<< HEAD
     pub fn new(
         schema: DataSchemaRef,
         chunk: &Chunk,
         format: &FormatSettings,
-        string_fields: bool,
     ) -> Result<Self> {
         Ok(JsonBlock {
-            data: block_to_json_value(chunk, format, string_fields)?,
+            data: block_to_json_value(chunk, format)?,
             schema: schema.clone(),
-=======
-    pub fn new(block: &DataBlock, format: &FormatSettings) -> Result<Self> {
-        Ok(JsonBlock {
-            data: block_to_json_value(block, format)?,
-            schema: block.schema().clone(),
->>>>>>> 38d56645
         })
     }
 
