// Copyright 2022 Datafuse Labs.
//
// Licensed under the Apache License, Version 2.0 (the "License");
// you may not use this file except in compliance with the License.
// You may obtain a copy of the License at
//
//     http://www.apache.org/licenses/LICENSE-2.0
//
// Unless required by applicable law or agreed to in writing, software
// distributed under the License is distributed on an "AS IS" BASIS,
// WITHOUT WARRANTIES OR CONDITIONS OF ANY KIND, either express or implied.
// See the License for the specific language governing permissions and
// limitations under the License.

use std::any::Any;
use std::collections::VecDeque;
use std::sync::Arc;
use std::time::Instant;

use common_base::base::Progress;
use common_base::base::ProgressValues;
use common_cache::Cache;
use common_catalog::table_context::TableContext;
use common_exception::ErrorCode;
use common_exception::Result;
use common_expression::BlockThresholds;
use common_expression::DataBlock;
use common_expression::TableSchemaRef;
use common_io::constants::DEFAULT_BLOCK_BUFFER_SIZE;
use opendal::Operator;
use storages_common_blocks::blocks_to_parquet;
use storages_common_cache_manager::CacheManager;
use storages_common_index::BloomIndex;
use storages_common_table_meta::meta::BlockMeta;
use storages_common_table_meta::meta::SegmentInfo;
use storages_common_table_meta::meta::StatisticsOfColumns;
use storages_common_table_meta::table::TableCompression;

use super::compact_meta::CompactSourceMeta;
use super::compact_part::CompactTask;
use super::CompactSinkMeta;
use crate::io;
use crate::io::write_data;
use crate::io::BlockReader;
use crate::io::ReadSettings;
use crate::io::TableMetaLocationGenerator;
use crate::io::WriteSettings;
use crate::metrics::*;
use crate::operations::mutation::AbortOperation;
use crate::operations::mutation::SerializeState;
use crate::pipelines::processors::port::InputPort;
use crate::pipelines::processors::port::OutputPort;
use crate::pipelines::processors::processor::Event;
use crate::pipelines::processors::processor::ProcessorPtr;
use crate::pipelines::processors::Processor;
use crate::statistics::reduce_block_statistics;
use crate::statistics::reducers::reduce_block_metas;

enum State {
    Consume,
    ReadBlocks,
    CompactBlocks {
        blocks: Vec<DataBlock>,
        stats_of_columns: Vec<Vec<StatisticsOfColumns>>,
        trivals: VecDeque<Arc<BlockMeta>>,
    },
    SerializedBlocks(Vec<SerializeState>),
    GenerateSegment,
    SerializedSegment {
        data: Vec<u8>,
        location: String,
        segment: Arc<SegmentInfo>,
    },
    Output {
        location: String,
        segment: Arc<SegmentInfo>,
    },
}

// Gets a set of CompactTask, only merge but not split, generate a new segment.
pub struct CompactTransform {
    ctx: Arc<dyn TableContext>,
    state: State,
    input: Arc<InputPort>,
    output: Arc<OutputPort>,
    scan_progress: Arc<Progress>,
    output_data: Option<DataBlock>,

    block_reader: Arc<BlockReader>,
    location_gen: TableMetaLocationGenerator,
    dal: Operator,
    schema: TableSchemaRef,

    // Limit the memory size of the block read.
    max_memory: u64,
    max_io_requests: usize,
    compact_tasks: VecDeque<CompactTask>,
    block_metas: Vec<Arc<BlockMeta>>,
    order: usize,
    thresholds: BlockThresholds,
    write_settings: WriteSettings,
    abort_operation: AbortOperation,
}

impl CompactTransform {
    #[allow(clippy::too_many_arguments)]
    pub fn try_create(
        ctx: Arc<dyn TableContext>,
        input: Arc<InputPort>,
        output: Arc<OutputPort>,
        scan_progress: Arc<Progress>,
        block_reader: Arc<BlockReader>,
        location_gen: TableMetaLocationGenerator,
        dal: Operator,
        schema: TableSchemaRef,
        thresholds: BlockThresholds,
        write_settings: WriteSettings,
    ) -> Result<ProcessorPtr> {
        let settings = ctx.get_settings();
        let max_memory_usage = (settings.get_max_memory_usage()? as f64 * 0.8) as u64;
        let max_threads = settings.get_max_threads()?;
        let max_memory = max_memory_usage / max_threads;
        let max_io_requests = settings.get_max_storage_io_requests()? as usize;
        Ok(ProcessorPtr::create(Box::new(CompactTransform {
            ctx,
            state: State::Consume,
            input,
            output,
            scan_progress,
            output_data: None,
            block_reader,
            location_gen,
            dal,
            schema,
            max_memory,
            max_io_requests,
            compact_tasks: VecDeque::new(),
            block_metas: Vec::new(),
            order: 0,
            thresholds,
            write_settings,
            abort_operation: AbortOperation::default(),
        })))
    }
}

#[async_trait::async_trait]
impl Processor for CompactTransform {
    fn name(&self) -> String {
        "CompactTransform".to_string()
    }

    fn as_any(&mut self) -> &mut dyn Any {
        self
    }

    fn event(&mut self) -> Result<Event> {
        if matches!(
            &self.state,
            State::CompactBlocks { .. } | State::GenerateSegment { .. } | State::Output { .. }
        ) {
            return Ok(Event::Sync);
        }

        if matches!(
            &self.state,
            State::ReadBlocks | State::SerializedBlocks(_) | State::SerializedSegment { .. }
        ) {
            return Ok(Event::Async);
        }

        if self.output.is_finished() {
            self.input.finish();
            return Ok(Event::Finished);
        }

        if !self.output.can_push() {
            self.input.set_not_need_data();
            return Ok(Event::NeedConsume);
        }

        if let Some(data_block) = self.output_data.take() {
            self.output.push_data(Ok(data_block));
            return Ok(Event::NeedConsume);
        }

        if self.input.is_finished() {
            self.output.finish();
            return Ok(Event::Finished);
        }

        if !self.input.has_data() {
            self.input.set_need_data();
            return Ok(Event::NeedData);
        }

        let input_data = self.input.pull_data().unwrap()?;
        let meta = input_data
            .get_meta()
            .ok_or_else(|| ErrorCode::Internal("No block meta. It's a bug"))?;
        let task_meta = CompactSourceMeta::from_meta(meta)?;
        self.order = task_meta.order;
        self.compact_tasks = task_meta.tasks.clone();

        self.state = State::ReadBlocks;
        Ok(Event::Async)
    }

    fn process(&mut self) -> Result<()> {
        match std::mem::replace(&mut self.state, State::Consume) {
            State::CompactBlocks {
                mut blocks,
                stats_of_columns,
                mut trivals,
            } => {
                let mut serialize_states = Vec::new();
                for stats in stats_of_columns {
                    let block_num = stats.len();
                    if block_num == 0 {
                        self.block_metas.push(trivals.pop_front().unwrap());
                        continue;
                    }

                    // concat blocks.
                    let compact_blocks: Vec<_> = blocks.drain(0..block_num).collect();
                    let new_block = DataBlock::concat(&compact_blocks)?;

                    // generate block statistics.
                    let col_stats = reduce_block_statistics(&stats, Some(&new_block))?;
                    let row_count = new_block.num_rows() as u64;
                    let block_size = new_block.memory_size() as u64;
                    let (block_location, block_id) = self.location_gen.gen_block_location();

                    // build block index.
<<<<<<< HEAD
                    let func_ctx = self.ctx.try_get_function_context()?;
                    let maybe_bloom_index = BloomIndex::try_create(
=======
                    let func_ctx = self.ctx.get_function_context()?;
                    let bloom_index = BloomIndex::try_create(
>>>>>>> 3fcebe7a
                        func_ctx,
                        self.schema.clone(),
                        block_location.1,
                        &[&new_block],
                    )?;

                    let (index_data, index_size, index_location) = match maybe_bloom_index {
                        Some(bloom_index) => {
                            // write index
                            let index_block = bloom_index.serialize_to_data_block()?;
                            let index_block_schema = &bloom_index.filter_schema;
                            let location = self.location_gen.block_bloom_index_location(&block_id);
                            let mut data = Vec::with_capacity(100 * 1024);
                            let (size, _) = blocks_to_parquet(
                                index_block_schema,
                                vec![index_block],
                                &mut data,
                                TableCompression::None,
                            )?;
                            (Some(data), size, Some(location))
                        }
                        None => (None, 0u64, None),
                    };

                    // serialize data block.
                    let mut block_data = Vec::with_capacity(DEFAULT_BLOCK_BUFFER_SIZE);
                    let (file_size, col_metas) = io::write_block(
                        &self.write_settings,
                        &self.schema,
                        new_block,
                        &mut block_data,
                    )?;

                    // new block meta.
                    let new_meta = BlockMeta::new(
                        row_count,
                        block_size,
                        file_size,
                        col_stats,
                        col_metas,
                        None,
                        block_location.clone(),
                        index_location.clone(),
                        index_size,
                        self.write_settings.table_compression.into(),
                    );
                    self.abort_operation.add_block(&new_meta);
                    self.block_metas.push(Arc::new(new_meta));

                    serialize_states.push(SerializeState {
                        block_data,
                        block_location: block_location.0,
                        index_data,
                        index_location: index_location.map(|l| l.0),
                    });
                }
                self.state = State::SerializedBlocks(serialize_states);
            }
            State::GenerateSegment => {
                let metas = std::mem::take(&mut self.block_metas);
                let stats = reduce_block_metas(&metas, self.thresholds)?;
                let segment_info = SegmentInfo::new(metas, stats);
                let location = self.location_gen.gen_segment_info_location();
                self.abort_operation.add_segment(location.clone());
                self.state = State::SerializedSegment {
                    data: serde_json::to_vec(&segment_info)?,
                    location,
                    segment: Arc::new(segment_info),
                };
            }
            State::Output { location, segment } => {
                if let Some(segment_cache) = CacheManager::instance().get_table_segment_cache() {
                    let cache = &mut segment_cache.write();
                    cache.put(location.clone(), segment.clone());
                }

                let meta = CompactSinkMeta::create(
                    self.order,
                    location,
                    segment,
                    std::mem::take(&mut self.abort_operation),
                );
                self.output_data = Some(DataBlock::empty_with_meta(meta));
            }
            _ => return Err(ErrorCode::Internal("It's a bug.")),
        }

        Ok(())
    }

    async fn async_process(&mut self) -> Result<()> {
        match std::mem::replace(&mut self.state, State::Consume) {
            State::ReadBlocks => {
                // block read tasks.
                let mut task_futures = Vec::new();
                // The no need compact blockmetas.
                let mut trivals = VecDeque::new();
                let mut memory_usage = 0;
                let mut stats_of_columns = Vec::new();

                let block_reader = self.block_reader.as_ref();
                while let Some(task) = self.compact_tasks.pop_front() {
                    let metas = task.get_block_metas();
                    // Only one block, no need to do a compact.
                    if metas.len() == 1 {
                        stats_of_columns.push(vec![]);
                        trivals.push_back(metas[0].clone());
                        continue;
                    }

                    memory_usage += metas.iter().fold(0, |acc, meta| {
                        let memory = meta.bloom_filter_index_size + meta.block_size;
                        acc + memory
                    });

                    if (memory_usage > self.max_memory
                        || task_futures.len() + metas.len() > self.max_io_requests)
                        && !task_futures.is_empty()
                    {
                        self.compact_tasks.push_front(task);
                        break;
                    }

                    let mut meta_stats = Vec::with_capacity(metas.len());
                    for meta in metas {
                        let progress_values = ProgressValues {
                            rows: meta.row_count as usize,
                            bytes: meta.block_size as usize,
                        };
                        self.scan_progress.incr(&progress_values);

                        meta_stats.push(meta.col_stats.clone());
                        let settings = ReadSettings::from_ctx(&self.ctx)?;

                        // read block in parallel.
                        task_futures.push(async move {
                            // Perf
                            {
                                metrics_inc_compact_block_read_nums(1);
                                metrics_inc_compact_block_read_bytes(meta.block_size);
                            }

                            block_reader
                                .read_parquet_by_meta(&settings, meta.as_ref())
                                .await
                        });
                    }
                    stats_of_columns.push(meta_stats);
                }

                let start = Instant::now();

                let blocks = futures::future::try_join_all(task_futures).await?;

                // Perf.
                {
                    metrics_inc_compact_block_read_milliseconds(start.elapsed().as_millis() as u64);
                }

                self.state = State::CompactBlocks {
                    blocks,
                    stats_of_columns,
                    trivals,
                }
            }
            State::SerializedBlocks(mut serialize_states) => {
                let mut handles = Vec::with_capacity(serialize_states.len());
                let dal = &self.dal;
                while let Some(state) = serialize_states.pop() {
                    handles.push(async move {
                        // Perf.
                        {
                            metrics_inc_compact_block_write_nums(1);
                            metrics_inc_compact_block_write_bytes(state.block_data.len() as u64);
                        }

                        // write index data.
                        if let (Some(index_data), Some(index_location)) =
                            (state.index_data, state.index_location)
                        {
                            write_data(&index_data, dal, &index_location).await?;
                        }
                        // write block data.
                        write_data(&state.block_data, dal, &state.block_location).await
                    });
                }

                let start = Instant::now();

                futures::future::try_join_all(handles).await?;

                // Perf
                {
                    metrics_inc_compact_block_write_milliseconds(start.elapsed().as_millis() as u64);
                }

                if self.compact_tasks.is_empty() {
                    self.state = State::GenerateSegment;
                } else {
                    self.state = State::ReadBlocks;
                }
            }
            State::SerializedSegment {
                data,
                location,
                segment,
            } => {
                self.dal.object(&location).write(data).await?;
                self.state = State::Output { location, segment };
            }
            _ => return Err(ErrorCode::Internal("It's a bug.")),
        }
        Ok(())
    }
}<|MERGE_RESOLUTION|>--- conflicted
+++ resolved
@@ -232,13 +232,8 @@
                     let (block_location, block_id) = self.location_gen.gen_block_location();
 
                     // build block index.
-<<<<<<< HEAD
-                    let func_ctx = self.ctx.try_get_function_context()?;
+                    let func_ctx = self.ctx.get_function_context()?;
                     let maybe_bloom_index = BloomIndex::try_create(
-=======
-                    let func_ctx = self.ctx.get_function_context()?;
-                    let bloom_index = BloomIndex::try_create(
->>>>>>> 3fcebe7a
                         func_ctx,
                         self.schema.clone(),
                         block_location.1,
