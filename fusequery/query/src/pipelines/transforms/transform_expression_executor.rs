--- conflicted
+++ resolved
@@ -8,12 +8,8 @@
 use common_datablocks::DataBlock;
 use common_datavalues::DataColumnarValue;
 use common_datavalues::DataSchemaRef;
-<<<<<<< HEAD
 use common_datavalues::DataValue;
-use common_exception::ErrorCodes;
-=======
 use common_exception::ErrorCode;
->>>>>>> 641f1edd
 use common_exception::Result;
 use common_planners::Expression;
 use common_planners::ExpressionAction;
@@ -56,21 +52,17 @@
         Ok(())
     }
 
-<<<<<<< HEAD
     pub fn execute(
         &self,
         block: &DataBlock,
         exists_res: Option<&HashMap<String, bool>>,
     ) -> Result<DataBlock> {
-=======
-    pub fn execute(&self, block: &DataBlock) -> Result<DataBlock> {
         tracing::debug!(
             "({:#}) execute, actions: {:?}",
             self.description,
             self.chain.actions
         );
 
->>>>>>> 641f1edd
         let mut column_map: HashMap<String, DataColumnarValue> = HashMap::new();
 
         // a + 1 as b, a + 1 as c
